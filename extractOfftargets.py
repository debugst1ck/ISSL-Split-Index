--- conflicted
+++ resolved
@@ -121,7 +121,6 @@
                 lineNumber += 1
                 
             outFile.write(''.join(f'{offTarget}\n' for offTarget in offtargets))
-<<<<<<< HEAD
 
 # Node function that sorts a file for multiprocessing pool
 def sortingNode(fileToSort, sortedTempDir):
@@ -142,71 +141,10 @@
             # Close sorted file
             sortedFile.close()
 
-def explodeMultiFastaFile(fpInput, fpOutputTempDir):
-    newFilesPaths = []
-
-    with open(fpInput, 'r') as fRead:
-        fWrite = None
-
-        for line in fRead:
-            line = line.strip()
-            
-            # just found a new fasta segment. open a new file
-            if line[0] == '>':
-                fpTemp = tempfile.NamedTemporaryFile(
-                    mode = 'w+', 
-                    delete = False,
-                    dir = fpOutputTempDir
-                )
-                
-                # close the current file if necessary
-                if fWrite is not None:
-                    fWrite.write('\n')
-                    fWrite.close()
-                    
-                # open a new one
-                fWrite = open(fpTemp.name, 'w+')
-                newFilesPaths.append(fpTemp.name)
-                
-                fWrite.write(line)
-                fWrite.write('\n')
-
-            if line[0] != '>':
-                fWrite.write(line.upper().strip())
-        
-        # close the last file if necessary
-        if fWrite is not None:
-            fWrite.close()
-            
-    return newFilesPaths
-
-=======
-
-# Node function that sorts a file for multiprocessing pool
-def sortingNode(fileToSort, sortedTempDir):
-    # Create a temporary file
-    sortedFile = tempfile.NamedTemporaryFile(
-        mode = 'w+', 
-        delete = False,
-        dir = sortedTempDir
-    )
-    # Sort input file and store in new output dir
-    with open(fileToSort, 'r') as input:
-            # Read 'page'
-            page = input.readlines()
-            # Sort Page
-            page.sort()
-            # Write sorted page to file
-            sortedFile.writelines(page)
-            # Close sorted file
-            sortedFile.close()
-
->>>>>>> c1d37837
 def paginatedSort(filesToSort, fpOutput, mpPool): 
     # Create temp file directory
     sortedTempDir = tempfile.TemporaryDirectory()
     printer(f'Created temp directory {sortedTempDir.name} for sorting')
-<<<<<<< HEAD
 
     # Generate args for sorting 
     args = [
@@ -221,7 +159,7 @@
         sortingNode,
         args
     )
-
+    
     # Collect sorted files to merge
     sortedFiles = glob.glob(
         os.path.join(
@@ -233,34 +171,6 @@
     # Open all the sorted files to merge
     sortedFilesPointers = [open(file, 'r') for file in sortedFiles]
 
-=======
-
-    # Generate args for sorting 
-    args = [
-        (
-            file,
-            sortedTempDir.name 
-        ) for file in filesToSort
-    ]
-
-    # Submit job to multiprocessing pool
-    mpPool.starmap(
-        sortingNode,
-        args
-    )
-
-    # Collect sorted files to merge
-    sortedFiles = glob.glob(
-        os.path.join(
-            sortedTempDir.name,
-            '*'
-        )
-    )
-    
-    # Open all the sorted files to merge
-    sortedFilesPointers = [open(file, 'r') for file in sortedFiles]
-
->>>>>>> c1d37837
     # Merge all the sorted files 
     with open(fpOutput, 'w') as f:
         f.writelines(heapq.merge(*sortedFilesPointers))
